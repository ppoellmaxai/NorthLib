--- conflicted
+++ resolved
@@ -11,11 +11,7 @@
 
 // MARK: - ImageCollectionVC
 open class ImageCollectionVC: PageCollectionVC, ImageCollectionVCSpec {
-<<<<<<< HEAD
-  public var menu: [(title: String, icon: String, closure: (String)->())] = []
-=======
   
->>>>>>> 8ec18534
   // MARK: Properties
   private var onHighResImgNeededClosure: ((OptionalImage, @escaping (Bool) -> ()) -> ())?
   private var onHighResImgNeededZoomFactor: CGFloat = 1.1
@@ -31,6 +27,7 @@
   public var images: [OptionalImage] = []{
     didSet{ updatePageControllDots() }
   }
+
   /** the default way to initialize/render the PageCollectionVC is to set its count
    this triggers collectionView.reloadData()
    this will be done automatic in ImageCollectionViewController->viewDidLoad
@@ -101,14 +98,6 @@
     scrollToIndexPathAfterLayoutSubviews = collectionView?.indexPathsForVisibleItems.first
   }
   
-<<<<<<< HEAD
-    public func addMenuItem(title: String,
-                          icon: String,
-                          closure: @escaping (String) -> ()) {
-      menu.append((title,icon,closure))
-  }
-=======
->>>>>>> 8ec18534
 } // PageCollectionVC
 
 // MARK: - OptionalImageItem: Closures
@@ -134,14 +123,6 @@
         ziv.onTap { (oimg, x, y) in
           strongSelf.zoomedImageViewTapped(oimg, x, y)
         }
-<<<<<<< HEAD
-        
-        for itm in strongSelf.menu {
-          ziv.addMenuItem(title: itm.title, icon: itm.icon, closure: itm.closure)
-        }
-        
-=======
->>>>>>> 8ec18534
         return ziv
       }
     }
