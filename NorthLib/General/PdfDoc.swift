//
//  PdfDoc.swift
//
//  Created by Norbert Thies on 08.06.20.
//  Copyright © 2020 Norbert Thies. All rights reserved.
//

import UIKit
import QuartzCore

/**
 PdfPage is a simple Quartz based class to handle single PDF pages and to convert
 them to images.
 */
open class PdfPage {
  
  /// A single PDF page
  public var page: CGPDFPage
  
  /// The frame of the page's media box - "defines the boundaries of the physical
  ///  medium on which the page is intended to be displayed or printed"
  public var mediaBox: CGRect { page.getBoxRect(.mediaBox) }
  
  /// The frame of the page's crop box - "defines the visible region of default
  ///  user space. When the page is displayed or printed, its contents are to be
  ///   clipped to this rectangle"
  public var frame: CGRect { page.getBoxRect(.cropBox) }
  
  public func image(scale: CGFloat = 1.0) -> UIImage? {
    var img: UIImage?
    var frame = self.frame
    frame.size.width *= scale
    frame.size.height *= scale
    frame.origin.x = 0
    frame.origin.y = 0
    UIGraphicsBeginImageContext(frame.size)
    if let ctx = UIGraphicsGetCurrentContext() {
      ctx.saveGState()
      UIColor.white.set()
      ctx.fill(frame)
      ctx.translateBy(x: 0.0, y: frame.size.height)
      ctx.scaleBy(x: 1.0, y: -1.0)
      ctx.scaleBy(x: scale, y: scale)
      ctx.drawPDFPage(page)
      img = UIGraphicsGetImageFromCurrentImageContext()
    }
    UIGraphicsEndImageContext()
    return img
  }
  
  public func image(width: CGFloat) -> UIImage? {
<<<<<<< HEAD
    let frame = self.frame
    return image(scale:  UIScreen.main.scale * width/frame.size.width)?
            .screenScaled()
  }

  public func image(height: CGFloat) -> UIImage? {
    let frame = self.frame
    return image(scale:  UIScreen.main.scale * height/frame.size.height)?
             .screenScaled()
  }
=======
     let frame = self.frame
     return image(scale:  UIScreen.main.scale * width/frame.size.width)?.screenScaled()
   }
  
   public func image(height: CGFloat) -> UIImage? {
     let frame = self.frame
     return image(scale:  UIScreen.main.scale * height/frame.size.height)?.screenScaled()
   }
>>>>>>> b8a2dfb7
  
  fileprivate init(page: CGPDFPage) { self.page = page }
}

extension UIImage {
  /// Change Image Scale without expensive Rendering
  func screenScaled() -> UIImage {
    guard let cgi = self.cgImage else { return self }
    return UIImage(cgImage: cgi,
                   scale: UIScreen.main.scale,
                   orientation: self.imageOrientation)
  }
}

/**
 PdfDoc is a simple Quartz based class to open PDF documents and to convert
 them to an Image.
 */
open class PdfDoc {
  
  /// The document
  public var doc: CGPDFDocument?  
  
  private var _fname: String?
  /// The file name of a PDF document
  public var fname: String? {
    get { return _fname }
    set {
      _fname = newValue
      if let fn = _fname {
        doc = CGPDFDocument(URL.init(fileURLWithPath: fn) as CFURL)
      } else { doc = nil }
    }
  }
  
  /// Number of pages in document
  public var count: Int { doc!.numberOfPages }
  
  /// PdfDoc[n] returns the n'th page (0<=n)
  public subscript(n: Int) -> PdfPage? {
    if let doc = self.doc, 
       n < count,
       let pg = doc.page(at: n+1) { 
      return PdfPage(page: pg)
    }
    else { return nil }
  }
  
  /// Init with raw PDF data
  public init(data: Data) {
    doc = CGPDFDocument(CGDataProvider(data: data as CFData)!)
  }
  
  /// Init with file name (path)
  public init(fname: String) {
    self.fname = fname
  }
  
}<|MERGE_RESOLUTION|>--- conflicted
+++ resolved
@@ -49,40 +49,18 @@
   }
   
   public func image(width: CGFloat) -> UIImage? {
-<<<<<<< HEAD
     let frame = self.frame
-    return image(scale:  UIScreen.main.scale * width/frame.size.width)?
-            .screenScaled()
+    return image(scale:  UIScreen.main.scale * width/frame.size.width)?.screenScaled()
   }
-
+  
   public func image(height: CGFloat) -> UIImage? {
     let frame = self.frame
-    return image(scale:  UIScreen.main.scale * height/frame.size.height)?
-             .screenScaled()
+    return image(scale:  UIScreen.main.scale * height/frame.size.height)?.screenScaled()
   }
-=======
-     let frame = self.frame
-     return image(scale:  UIScreen.main.scale * width/frame.size.width)?.screenScaled()
-   }
-  
-   public func image(height: CGFloat) -> UIImage? {
-     let frame = self.frame
-     return image(scale:  UIScreen.main.scale * height/frame.size.height)?.screenScaled()
-   }
->>>>>>> b8a2dfb7
   
   fileprivate init(page: CGPDFPage) { self.page = page }
 }
 
-extension UIImage {
-  /// Change Image Scale without expensive Rendering
-  func screenScaled() -> UIImage {
-    guard let cgi = self.cgImage else { return self }
-    return UIImage(cgImage: cgi,
-                   scale: UIScreen.main.scale,
-                   orientation: self.imageOrientation)
-  }
-}
 
 /**
  PdfDoc is a simple Quartz based class to open PDF documents and to convert
