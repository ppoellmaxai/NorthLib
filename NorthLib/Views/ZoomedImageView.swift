//    
//  NorthLib
//
//  Created by Ringo Müller on 27.05.20.
//  Copyright © 2020 Norbert Thies. All rights reserved.
//

import UIKit

// MARK: - OptionalImage (Protocol)
/// An Image with a smaller "Waiting Image"
public protocol OptionalImage {
  /// The main image to display
  var image: UIImage? { get set }
  /// An alternate image to display when the main image is not yet available
  var waitingImage: UIImage? { get set }
  /// Returns true if 'image' is available
  var isAvailable: Bool { get }
  /// Defines a closure to call when the main image becomes available
  func whenAvailable(closure: (()->())?)
}

extension OptionalImage {
  public var isAvailable: Bool { return image != nil }
}

// MARK: - ZoomedPdfImageSpec : OptionalImage (Protocol)
public protocol ZoomedPdfImageSpec : OptionalImage {
  var pdfFilename: String { get }
  var canRequestHighResImg: Bool { get }
  var maxRenderingZoomScale: CGFloat { get }
  var nextRenderingZoomScale: CGFloat { get }
  func renderImageWithScale(scale: CGFloat) -> UIImage?
}

extension ZoomedPdfImageSpec{
  public var canRequestHighResImg: Bool {
    get {
      return nextRenderingZoomScale <= maxRenderingZoomScale
    }
  }
  
  public var nextRenderingZoomScale: CGFloat {
    get {
      guard let img = image else {
        ///if there is no image yet, generate the Image within minimum needed scale
        return 1.0
      }
      return 2*img.size.width/UIScreen.main.nativeBounds.width
    }
  }
  
  public func renderImageWithNextScale() -> UIImage? {
    let next = self.nextRenderingZoomScale
    if next > maxRenderingZoomScale { return nil }
    return self.renderImageWithScale(scale: next)
  }
}

// MARK: - OptionalImageItem : OptionalImage
/// Reference Implementation
open class OptionalImageItem: OptionalImage{
  private var availableClosure: (()->())?
  fileprivate var onUpdatingClosureClosure: (()->())? = nil
  fileprivate var zoomFactorForRequestingHigherResImage : CGFloat = 1.1
  fileprivate var _image: UIImage?
  public var image: UIImage?{
    get { return _image }
    set {
      _image = newValue
      availableClosure?()
    }
  }
  public var waitingImage: UIImage?
  public required init(waitingImage: UIImage? = nil) {
    self.waitingImage = waitingImage
  }
}

// MARK: - OptionalImageItem: Closures
extension OptionalImageItem{
  public func whenAvailable(closure: (()->())?) {
    availableClosure = closure
  }
}
// MARK: -
// MARK: - ZoomedImageView
open class ZoomedImageView: UIView, ZoomedImageViewSpec {
  var imageViewBottomConstraint: NSLayoutConstraint?
  var imageViewLeadingConstraint: NSLayoutConstraint?
  var imageViewTopConstraint: NSLayoutConstraint?
  var imageViewTrailingConstraint: NSLayoutConstraint?
  var layoutInitialized = false
  
  private var onHighResImgNeededClosure: ((OptionalImage,
  @escaping (Bool) -> ()) -> ())?
  private var onHighResImgNeededZoomFactor: CGFloat = 1.1
  private var highResImgRequested = false
  private var orientationClosure = OrientationClosure()
  private var singleTapRecognizer : UITapGestureRecognizer?
  private let doubleTapRecognizer = UITapGestureRecognizer()
  private var zoomEnabled :Bool = true {
    didSet{
      self.scrollView.pinchGestureRecognizer?.isEnabled = zoomEnabled
    }
  }
  private var onTapClosure: ((_ image: OptionalImage,
    _ x: Double,
    _ y: Double)->())? = nil {
    didSet{
      if let tap = singleTapRecognizer {
        tap.removeTarget(self, action: #selector(handleSingleTap))
        singleTapRecognizer = nil
      }
      
      if onTapClosure != nil {
        let tap = UITapGestureRecognizer(target: self,
                                         action: #selector(handleSingleTap))
        tap.numberOfTapsRequired = 1
        self.imageView.addGestureRecognizer(tap)
        self.imageView.isUserInteractionEnabled = true
        tap.require(toFail: doubleTapRecognizer)
        singleTapRecognizer = tap
      }
    }
  }
  
  public private(set) var scrollView: UIScrollView = UIScrollView()
  public private(set) var imageView: UIImageView = UIImageView()
  public private(set) var xButton: Button<CircledXView> = Button<CircledXView>()
  public private(set) var spinner: UIActivityIndicatorView = UIActivityIndicatorView()
  public private(set) lazy var menu = ContextMenu(view: imageView, smoothPreviewForImage: true)
  public var optionalImage: OptionalImage{
    willSet {
      if let itm = optionalImage as? OptionalImageItem {
        itm.onUpdatingClosureClosure = nil
      }
    }
    didSet {
      updateImage()
    }
  }
  
  // MARK: Life Cycle
  public required init(optionalImage: OptionalImage) {
    self.optionalImage = optionalImage
    super.init(frame: CGRect.zero)
    setup()
  }
  
  override public init(frame: CGRect) {
    fatalError("init(frame:) has not been implemented");
  }
  
  public required init?(coder aDecoder: NSCoder) {
    fatalError("init(coder:) has not been implemented");
  }
  
  fileprivate func zoomOutAndCenter() {
    layoutInitialized = false
    self.setNeedsLayout()
    self.layoutIfNeeded()
  }
  
  // MARK: layoutSubviews
  open override func layoutSubviews() {
    super.layoutSubviews()
    if !layoutInitialized, self.bounds.size != .zero{
      layoutInitialized = true
      self.updateMinimumZoomScale()
      if self.scrollView.zoomScale != self.scrollView.minimumZoomScale {
        //zoom out if needed
        //triggers scrollViewDidZoom => updateConstraintsForSize
        self.scrollView.zoomScale = self.scrollView.minimumZoomScale
      }
      else {
        //center!
        self.updateConstraintsForSize(self.bounds.size)
      }
    }
  }
}

// MARK: - Setup
extension ZoomedImageView{
  func setup() {
    setupScrollView()
    setupXButton()
    setupSpinner()
    setupDoubleTapGestureRecognizer()
    updateImage()
    orientationClosure.onOrientationChange(closure: {
      let sv = self.scrollView //local name for shorten usage
      let wasMinZoom = sv.zoomScale == sv.minimumZoomScale
      self.updateMinimumZoomScale()
      if wasMinZoom || sv.zoomScale < sv.minimumZoomScale {
        sv.zoomScale = sv.minimumZoomScale
      }
    })
  }
  
  // MARK: updateImage
  func updateImage() {
    if optionalImage.isAvailable, let detailImage = optionalImage.image {
      setImage(detailImage)
      zoomEnabled = true
      spinner.stopAnimating()
      self.zoomOutAndCenter()
    }
    else {
      //show waitingImage if detailImage is not available yet
      if let img = optionalImage.waitingImage {
        setImage(img)
        self.scrollView.zoomScale = 1
        zoomEnabled = false
      } else {
        //Due re-use its needed to unset probably existing old image
        imageView.image = nil
      }
      spinner.startAnimating()
      optionalImage.whenAvailable {
        if let img = self.optionalImage.image {
          self.setImage(img)
          self.layoutIfNeeded()
          self.zoomEnabled = true
          self.spinner.stopAnimating()
          //due all previewImages are not allowed to zoom,
          //exchanged image should be shown fully
          self.optionalImage.whenAvailable(closure: nil)
          //Center
          self.zoomOutAndCenter()
        }
      }
    }
  }
  

  
  // MARK: setupScrollView
  func setupScrollView() {
    imageView.contentMode = .scaleAspectFit
    scrollView.delegate = self
    scrollView.maximumZoomScale = 1.1
    scrollView.zoomScale = 1.0
    ///prevent pinch/zoom smaller than min while pinch
<<<<<<< HEAD
    scrollView.bouncesZoom = false
=======
    scrollView.bouncesZoom = true
>>>>>>> c8d80dd1
    scrollView.contentInsetAdjustmentBehavior = .never
    scrollView.addSubview(imageView)
    addSubview(scrollView)
    NorthLib.pin(scrollView, to: self)
    (imageViewTopConstraint, imageViewBottomConstraint, imageViewLeadingConstraint, imageViewTrailingConstraint) =
      NorthLib.pin(imageView, to: scrollView)
  }
}

// MARK: - Handler
extension ZoomedImageView{
  public func onHighResImgNeeded(zoomFactor: CGFloat = 1.1,
                                 closure: ((OptionalImage,
    @escaping (Bool)-> ()) -> ())?) {
    self.onHighResImgNeededClosure = closure
    self.scrollView.maximumZoomScale = closure == nil ? 1.0 : 2.0
    self.onHighResImgNeededZoomFactor = zoomFactor
  }
}

// MARK: - Menu Handler
extension ZoomedImageView{
  public func addMenuItem(title: String,
                          icon: String,
                          closure: @escaping (String) -> ()) {
    menu.addMenuItem(title: title, icon: icon, closure: closure)
  }
}

// MARK: - Tap Recognizer
extension ZoomedImageView{
  public func onTap(closure: ((OptionalImage, Double, Double) -> ())?) {
    self.onTapClosure = closure
  }
  
  // Set up the gesture recognizers for single and doubleTap
  func setupDoubleTapGestureRecognizer() {
    ///double Tap
    doubleTapRecognizer.addTarget(self,
                                  action: #selector(handleDoubleTap))
    doubleTapRecognizer.numberOfTapsRequired = 2
    scrollView.addGestureRecognizer(doubleTapRecognizer)
    doubleTapRecognizer.isEnabled = zoomEnabled
  }
  
  // MARK: Single Tap
  @objc func handleSingleTap(sender: UITapGestureRecognizer){
    let loc = sender.location(in: imageView)
    let size = imageView.frame.size
    guard let closure = onTapClosure else { return }
    closure(self.optionalImage,
            Double(loc.x / (size.width / scrollView.zoomScale )),
            Double(loc.y / (size.height / scrollView.zoomScale )))
  }
  
  // MARK: Double Tap
  @objc func handleDoubleTap(sender : Any) {
    guard let tapR = sender as? UITapGestureRecognizer else {
      return
    }
    if zoomEnabled == false {
      self.setNeedsLayout()
      self.layoutIfNeeded()
      return
    }
    ///Zoom Out if current zoom is maximum zoom
    if scrollView.zoomScale == scrollView.maximumZoomScale
      || scrollView.zoomScale >= 2 {
      scrollView.setZoomScale(scrollView.minimumZoomScale,
                              animated: true)
    }
      ///Otherwise Zoom Out in to tap loacation
    else {
      let maxZoom = scrollView.maximumZoomScale
      if maxZoom > 2 { scrollView.maximumZoomScale = 2  }
      let tapLocation = tapR.location(in: tapR.view)
      let newCenter = imageView.convert(tapLocation, from: scrollView)
      let zoomRect
        = CGRect(origin: newCenter, size: CGSize(width: 1, height: 1))
      scrollView.zoom(to: zoomRect,
                      animated: true)
      scrollView.isScrollEnabled = true
      if maxZoom > 2 { scrollView.maximumZoomScale = maxZoom  }
    }
  }
}

// MARK: - Helper
extension ZoomedImageView{
  
  // MARK: setImage
  fileprivate func setImage(_ image: UIImage) {
    imageView.image = image
    imageView.frame = CGRect(x: imageView.frame.origin.x,
                             y: imageView.frame.origin.y,
                             width: image.size.width,
                             height: image.size.height)
    updateMinimumZoomScale()
  }
  
  // MARK: updateMinimumZoomScale
  fileprivate func updateMinimumZoomScale(){
    let widthScale = self.bounds.size.width / (imageView.image?.size.width ?? 1)
    let heightScale = self.bounds.size.height / (imageView.image?.size.height ?? 1)
    let minScale = min(widthScale, heightScale, 1)
    scrollView.minimumZoomScale = minScale
  }
  // MARK: updateConstraintsForSize
  fileprivate func updateConstraintsForSize(_ size: CGSize) {
    let yOffset = max(0, (size.height - imageView.frame.height) / 2)
    imageViewTopConstraint?.constant = yOffset
    imageViewBottomConstraint?.constant = yOffset
    
    let xOffset = max(0, (size.width - imageView.frame.width) / 2)
    imageViewLeadingConstraint?.constant = xOffset
    imageViewTrailingConstraint?.constant = xOffset
    
    let contentHeight = yOffset * 2 + self.imageView.frame.height
    self.layoutIfNeeded()
    self.scrollView.contentSize = CGSize(width: self.scrollView.contentSize.width, height: contentHeight)
  }
  
  
  // MARK: updateImagewithHighResImage
  func updateImagewithHighResImage(_ image: UIImage) {
    guard let oldImg = imageView.image else {
      self.setImage(image)
      return
    }
    let contentOffset = scrollView.contentOffset
    self.setImage(image)
    let newSc = oldImg.size.width * scrollView.zoomScale / image.size.width
    scrollView.zoomScale = newSc
    scrollView.setContentOffset(contentOffset, animated: false)
    self.updateConstraintsForSize(self.bounds.size)
  }
}

// MARK: - UIScrollViewDelegate
extension ZoomedImageView: UIScrollViewDelegate{
  public func viewForZooming(in scrollView: UIScrollView) -> UIView? {
    return imageView
  }
  
  public func scrollViewDidZoom(_ scrollView: UIScrollView) {
    //Center if needed
    updateConstraintsForSize(self.bounds.size)
    //request high res Image if possible
    if zoomEnabled,
      self.onHighResImgNeededZoomFactor <= scrollView.zoomScale,
      self.highResImgRequested == false,
      (optionalImage as? ZoomedPdfImageSpec)?.canRequestHighResImg ?? true,
      let closure = onHighResImgNeededClosure {
      let _optionalImage = optionalImage
      self.highResImgRequested = true
      closure(_optionalImage, { success in
        if success, let img = _optionalImage.image {
          self.updateImagewithHighResImage(img)
        }
        self.highResImgRequested = false
      })
    }
    else if scrollView.frame.size.width < scrollView.contentSize.width
      || scrollView.frame.size.height < scrollView.contentSize.height{
      /// removed unneeded content insets if zoomed in
      /// improve imageCollectionVc swipe to left neighbour
      scrollView.contentInset = UIEdgeInsets.zero
    }
  }
}<|MERGE_RESOLUTION|>--- conflicted
+++ resolved
@@ -1,3 +1,4 @@
+//
 //    
 //  NorthLib
 //
@@ -243,11 +244,7 @@
     scrollView.maximumZoomScale = 1.1
     scrollView.zoomScale = 1.0
     ///prevent pinch/zoom smaller than min while pinch
-<<<<<<< HEAD
-    scrollView.bouncesZoom = false
-=======
     scrollView.bouncesZoom = true
->>>>>>> c8d80dd1
     scrollView.contentInsetAdjustmentBehavior = .never
     scrollView.addSubview(imageView)
     addSubview(scrollView)
@@ -410,11 +407,5 @@
         self.highResImgRequested = false
       })
     }
-    else if scrollView.frame.size.width < scrollView.contentSize.width
-      || scrollView.frame.size.height < scrollView.contentSize.height{
-      /// removed unneeded content insets if zoomed in
-      /// improve imageCollectionVc swipe to left neighbour
-      scrollView.contentInset = UIEdgeInsets.zero
-    }
   }
 }