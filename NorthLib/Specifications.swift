//
//  Specifications.swift
//
//  Created by Norbert Thies on 25.05.20.
//  Copyright © 2020 Norbert Thies, Ringo Müller. All rights reserved.
//

import UIKit

/**
<<<<<<< HEAD
 The Overlay class manages the two view controllers 'overlay' and 'active'.
 'active' is currently visible and 'overlay' will be presented on top of
 'active'. To accomplish this, two views are created, the first one, 'shadeView'
 is positioned on top of 'active.view' with the same size and colored 'shadeColor'
 with an alpha between 0...maxAlpha. This view is used to shade the active view
 controller during the open/close animations. The second view, overlayView is
 used to contain 'overlay' and is animated during opening and closing operations.
 In addition two gesture recognizers (pinch and pan) are used on shadeView to
 start the close animation. The pan gesture is used to move the overlay to the bottom of shadeView. The pinch gesture is used to shrink the overlay
 in size while being centered in shadeView. When 'overlay' has been shrunk to
 'closeRatio' (see attribute) or moved 'closeRatio * overlayView.bounds.size.height'
 points to the bottom then 'overlay' is animated automatically away from the
 screen. While the gesture recognizers are working or during the animation the
 alpha of shadeView is changed to reflect the animation's ratio (alpha = 0 =>
 'overlay' is no longer visible). The gesture recognizers coexist with gesture
 recognizers being active in 'overlay'.
 */
public protocol OverlaySpec {
  /// The view shading the active view controller
  /// will be put on active vc' view
  /// no Need to be Public & in Spec
//  var shadeView: UIView? { get }
  /// The view being animated (in the center of shadeView)
  var overlayView: UIView? { get }
  /// The size of overlayView and the overlay (nil => size of shadeView)
  var overlaySize: CGSize? { get set }
  /// Maximum alpha of shadeView
  var maxAlpha: Double { get set }
  /// Color used to shade the active view controller
  var shadeColor: UIColor { get set }
  /// When should the animation start? Eg. 0.5
  var closeRatio: CGFloat { get set }
  
  /// initialize with overlay and active view controllers
  init(overlay: UIViewController, into active: UIViewController)
  
  /// open the overlay view controller, ie. present it optionally with an
  /// animation: from the center by default or fromBottom
  func open(animated: Bool, fromBottom: Bool)
  
  /// close the overlay, optionally animated (same type as opening)
  func close(animated: Bool)
  /// closes the overlay to given rect in shadeView
  func shrinkTo(rect:CGRect)
  /// closes the overlay to given targetView Frame in shadeView
  func shrinkTo(targetView:UIView)
}


/**
=======
>>>>>>> 68b2d873
 A ZoomedImageView presents an Image in an ImageView that is scrollable
 and zoomable.
 
 It consists of an ImageView managed by a ScrollView and an additional x-shaped
 button which may be used to terminate the ImageView. The button is only visible
 when a closure is defined that is called when the button has been pressed.
 
 The ImageView displays an OptionalImage. If the main image is available, zooming
 and scrolling of that image is enabled. Initially the image is sized and
 positioned so that it is completely visible but couldn't be enlarged without
 cropping a part of the image. If the main image is not available, the waiting image
 is displayed without being zoomable or scrollable and a spinner is shown in
 the centre of the view.
 
 If the main image is displayed a double tap either enlarges the image so that
 its resolution matches the resolution of the screen or (if already enlarged)
 it is shrinked to its initial size and position.
 */
public protocol ZoomedImageViewSpec where Self: UIView {
  /// The scrollview managing the ImageView
  var scrollView: UIScrollView { get }
  /// The Imageview displaying either the main or the waiting image
  var imageView: UIImageView { get }
  /// The image to display
  var optionalImage: OptionalImage { get set }
  /// The X-Button (may be used to close the ZoomedImageView)
  var xButton: Button<CircledXView> { get }
  // Spinner indicating activity if !OptionalImage.isAvailable
  var spinner: UIActivityIndicatorView { get }
  /// The context menu to display
  var menu: ContextMenu { get }
  
  /// Initialize with optional image, displays the main image if available.
  /// Otherwise the waiting image is displayed and via 'whenAvailable' a closure
  /// is defined to replace the waiting image with the main image (when it is available)
  init(optionalImage: OptionalImage)
  
  /// Define closure to call when the X-Button is pressed
  func onX(closure: @escaping ()->())
  
  /// Define closure to call when the user is zooming beyond the resolution
  /// of the image. 'zoomFactor' defines the maximum zoom after which a higher
  /// resolution image is requested.
  func onHighResImgNeeded(zoomFactor: CGFloat,
                          closure: ((OptionalImage, @escaping (Bool) -> ()) -> ())?)
  
  /// Defines a closure to call when the user has tapped into the image.
  /// The coordinates passed to the closure are relative content size 
  /// coordinates: 0 <= x,y <= 1
  func onTap(closure: ((OptionalImage, Double, Double) -> ())?)
}

public extension ZoomedImageViewSpec {
  
  /// This closure is called when the X-Button has been pressed
  func onX(closure: @escaping ()->()) {
    xButton.isHidden = false
    xButton.onPress {_ in closure() }
  }
  
  /// Setup the xButton
  func setupXButton() {
    xButton.pinHeight(35)
    xButton.pinWidth(35)
    xButton.color = .black
    xButton.buttonView.isCircle = true
    xButton.buttonView.circleColor = UIColor.rgb(0xdddddd)
    xButton.buttonView.color = UIColor.rgb(0x707070)
    xButton.buttonView.innerCircleFactor = 0.5
    self.addSubview(xButton)
    pin(xButton.right, to: self.rightGuide(), dist: -15)
    pin(xButton.top, to: self.topGuide(), dist: 15)
    xButton.isHidden = true
  }
  
  /// Setup the spinner
  func setupSpinner() {
    if #available(iOS 13, *) {
      spinner.style = .large
      spinner.color = .white
    }
    else { spinner.style = .whiteLarge }
    spinner.hidesWhenStopped = true
    addSubview(spinner)
    pin(spinner.centerX, to: self.centerX)
    pin(spinner.centerY, to: self.centerY)
    self.bringSubviewToFront(spinner)
  }
    
} // ZoomedImageViewSpec

/**
 An ImageCollectionVC utilizes PageCollectionVC to show a collection of ZoomedImageViews.
 
 After being initialized the attribute 'images' is set to contain an array of
 OptionalImageItem. The attribute 'index' (from PageCollectionVC) is used to point
 to that image which is to display on the screen. Each zoomable image fills the complete
 space of ImageCollectionVCs view. Hence the size of every cell of the collection
 view is identical to the size of the collection view's self.view.
 ImageCollectionVC displays an xButton alike ZoomedImageView's xButton which by default
 (no 'onX' closure was specified) performs
    self.navigationController?.popViewController(animated: true)
       or
    self.presentingViewController.dismiss(...)
 if the X has been tapped.
 
 To indicate on which page a user is currently positioned a PageControl is displayed
 if there are more than one image. The ImageCollectionVC only updates the pageControl
 attributes:
   currentPage - to indicate which image is displayed
   numberOfPages - to specify how many dots are displayed in total
 In Case of too many Pages, the PageControll dots are cut of at the Edge of the CollectionView. IN that Case we can limit the max shown dots with: pageControlMaxDotsCount. Set pageControlMaxDotsCount = 0 would display all dots no matter if they can be shown.
 */
public protocol ImageCollectionVCSpec where Self: PageCollectionVC {
  
  /// The Images to display
  var images: [OptionalImage] { get set }

  /// The X-Button (may be used to close the ImageCollectionVC)
  var xButton: Button<CircledXView> { get }
  
  /// The PageControl used to display an indicator of how many images are available
  /// set nil to disable
  var pageControl: UIPageControl? { get set }
  
  /// Max count of dots in pageControl, set to 0 show all dots
  var pageControlMaxDotsCount: Int { get set}
  
  /// The color used for pageControl
  var pageControlColors: (current: UIColor?, other: UIColor?) { get set }
  
  /// Define closure to call when the user is zooming beyond the resolution
  /// of the image. 'zoomFactor' defines the maximum zoom after which a higher
  /// resolution image is requested.b
  func onHighResImgNeeded(zoomFactor: CGFloat,
                          closure: ((OptionalImage, @escaping (Bool) -> ()) -> ())?)
  
  /// Defines a closure to call when the user has tapped into the image.
  /// The coordinates passed to the closure are relative content size
  /// coordinates: 0 <= x,y <= 1
  func onTap(closure: ((OptionalImage, Double, Double) -> ())?)
  
} // ImageCollectionVC

public extension ImageCollectionVCSpec {
  /// Setup the xButton
  func setupXButton() {
    xButton.pinHeight(35)
    xButton.pinWidth(35)
    xButton.color = .black
    xButton.buttonView.isCircle = true
    xButton.buttonView.circleColor = UIColor.rgb(0xdddddd)
    xButton.buttonView.color = UIColor.rgb(0x707070)
    xButton.buttonView.innerCircleFactor = 0.5
    self.view.addSubview(xButton)
    pin(xButton.right, to: self.view.rightGuide(), dist: -15)
    pin(xButton.top, to: self.view.topGuide(), dist: 15)
    xButton.isHidden = true
  }
  
  /// An example of setting up the PageControl
  func setupPageControl() {
    guard let pageControl = self.pageControl else { return }
    pageControl.hidesForSinglePage = true
    self.view.addSubview(pageControl)
    pin(pageControl.centerX, to: self.view.centerX)
    // Example values for dist to bottom and height
    pin(pageControl.bottom, to: self.view.bottomGuide(), dist: -15)
    /// Height Pin has no Effect @Test PinHeight 1
    //self.pageControl.pinHeight(1)
    /// PageControl example color, set here would overwrite external set
    //self.pageControlColors = (current: UIColor.rgb(0xcccccc),
    //                           other: UIColor.rgb(0xcccccc, alpha: 0.3))
  }
  
  /// Setting pageControl's colors:
  var pageControlColors: (current: UIColor?, other: UIColor?) {
    get {
      (current: pageControl?.currentPageIndicatorTintColor,
       other: pageControl?.pageIndicatorTintColor)
    }
    set {
      pageControl?.currentPageIndicatorTintColor = newValue.current
      pageControl?.pageIndicatorTintColor = newValue.other
    }
  }
  
} // ImageCollectionVC

/**
 The Overlay class manages the two view controllers 'overlay' and 'active'.
 'active' is currently visible and 'overlay' will be presented on top of
 'active'. To accomplish this, two views are created, the first one, 'shadeView'
 is positioned on top of 'active.view' with the same size and colored 'shadeColor'
 with an alpha between 0...maxAlpha. This view is used to shade the active view
 controller during the open/close animations. The second view, overlayView is
 used to contain 'overlay' and is animated during opening and closing operations.
 In addition two gesture recognizers (pinch and pan) are used on shadeView to
 start the close animation. The pan gesture is used to move the overlay to the 
 bottom of shadeView. The pinch gesture is used to shrink the overlay 
 in size while being centered in shadeView. When 'overlay' has been shrunk to 
 'closeRatio' (see attribute) or moved 'closeRatio * overlayView.bounds.size.height'
 points to the bottom then 'overlay' is animated automatically away from the 
 screen. While the gesture recognizers are working or during the animation the 
 alpha of shadeView is changed to reflect the animation's ratio (alpha = 0 => 
 'overlay' is no longer visible). The gesture recognizers coexist with gesture
 recognizers being active in 'overlay'.
 */
public protocol OverlaySpec {
  /// The view shading the active view controller
  var shadeView: UIView { get }
  /// The view being animated (in the center of shadeView)
  var overlayView: UIView { get }
  /// The size of overlayView and the overlay (nil => size of shadeView)
  var overlaySize: CGSize? { get set }
  /// Maximum alpha of shadeView
  var maxAlpha: Double { get set }
  /// Color used to shade the active view controller
  var shadeColor: UIColor { get set }
  /// When should the animation start? Eg. 0.5
  var closeRatio: CGFloat { get set }
  
  /// initialize with overlay and active view controllers
  init(overlay: UIViewController, into active: UIViewController)
  
  /// open the overlay view controller, ie. present it optionally with an
  /// animation: from the center by default or fromBottom
  func open(animated: Bool, fromBottom: Bool)
  
  /// close the overlay, optionally animated (same type as opening)
  func close(animated: Bool)
  
  /// shrink the overlay to a CGRect, ie. animate it's shrinking to a rect on the 
  /// screen and then close it.
  func shrinkTo(rect: CGRect)
  
  /// shrink the overlay to a view and then close it
  func shrinkTo(view: UIView)
  
} // OverlaySpec<|MERGE_RESOLUTION|>--- conflicted
+++ resolved
@@ -8,59 +8,6 @@
 import UIKit
 
 /**
-<<<<<<< HEAD
- The Overlay class manages the two view controllers 'overlay' and 'active'.
- 'active' is currently visible and 'overlay' will be presented on top of
- 'active'. To accomplish this, two views are created, the first one, 'shadeView'
- is positioned on top of 'active.view' with the same size and colored 'shadeColor'
- with an alpha between 0...maxAlpha. This view is used to shade the active view
- controller during the open/close animations. The second view, overlayView is
- used to contain 'overlay' and is animated during opening and closing operations.
- In addition two gesture recognizers (pinch and pan) are used on shadeView to
- start the close animation. The pan gesture is used to move the overlay to the bottom of shadeView. The pinch gesture is used to shrink the overlay
- in size while being centered in shadeView. When 'overlay' has been shrunk to
- 'closeRatio' (see attribute) or moved 'closeRatio * overlayView.bounds.size.height'
- points to the bottom then 'overlay' is animated automatically away from the
- screen. While the gesture recognizers are working or during the animation the
- alpha of shadeView is changed to reflect the animation's ratio (alpha = 0 =>
- 'overlay' is no longer visible). The gesture recognizers coexist with gesture
- recognizers being active in 'overlay'.
- */
-public protocol OverlaySpec {
-  /// The view shading the active view controller
-  /// will be put on active vc' view
-  /// no Need to be Public & in Spec
-//  var shadeView: UIView? { get }
-  /// The view being animated (in the center of shadeView)
-  var overlayView: UIView? { get }
-  /// The size of overlayView and the overlay (nil => size of shadeView)
-  var overlaySize: CGSize? { get set }
-  /// Maximum alpha of shadeView
-  var maxAlpha: Double { get set }
-  /// Color used to shade the active view controller
-  var shadeColor: UIColor { get set }
-  /// When should the animation start? Eg. 0.5
-  var closeRatio: CGFloat { get set }
-  
-  /// initialize with overlay and active view controllers
-  init(overlay: UIViewController, into active: UIViewController)
-  
-  /// open the overlay view controller, ie. present it optionally with an
-  /// animation: from the center by default or fromBottom
-  func open(animated: Bool, fromBottom: Bool)
-  
-  /// close the overlay, optionally animated (same type as opening)
-  func close(animated: Bool)
-  /// closes the overlay to given rect in shadeView
-  func shrinkTo(rect:CGRect)
-  /// closes the overlay to given targetView Frame in shadeView
-  func shrinkTo(targetView:UIView)
-}
-
-
-/**
-=======
->>>>>>> 68b2d873
  A ZoomedImageView presents an Image in an ImageView that is scrollable
  and zoomable.
  
@@ -259,13 +206,13 @@
  controller during the open/close animations. The second view, overlayView is
  used to contain 'overlay' and is animated during opening and closing operations.
  In addition two gesture recognizers (pinch and pan) are used on shadeView to
- start the close animation. The pan gesture is used to move the overlay to the 
- bottom of shadeView. The pinch gesture is used to shrink the overlay 
- in size while being centered in shadeView. When 'overlay' has been shrunk to 
+ start the close animation. The pan gesture is used to move the overlay to the
+ bottom of shadeView. The pinch gesture is used to shrink the overlay
+ in size while being centered in shadeView. When 'overlay' has been shrunk to
  'closeRatio' (see attribute) or moved 'closeRatio * overlayView.bounds.size.height'
- points to the bottom then 'overlay' is animated automatically away from the 
- screen. While the gesture recognizers are working or during the animation the 
- alpha of shadeView is changed to reflect the animation's ratio (alpha = 0 => 
+ points to the bottom then 'overlay' is animated automatically away from the
+ screen. While the gesture recognizers are working or during the animation the
+ alpha of shadeView is changed to reflect the animation's ratio (alpha = 0 =>
  'overlay' is no longer visible). The gesture recognizers coexist with gesture
  recognizers being active in 'overlay'.
  */
@@ -293,7 +240,7 @@
   /// close the overlay, optionally animated (same type as opening)
   func close(animated: Bool)
   
-  /// shrink the overlay to a CGRect, ie. animate it's shrinking to a rect on the 
+  /// shrink the overlay to a CGRect, ie. animate it's shrinking to a rect on the
   /// screen and then close it.
   func shrinkTo(rect: CGRect)
   
